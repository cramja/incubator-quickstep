--- conflicted
+++ resolved
@@ -81,11 +81,7 @@
                   bool temporary = false)
       : CatalogRelationSchema(parent, name, id, temporary),
         default_layout_(nullptr),
-<<<<<<< HEAD
-        num_tuples_(0) {
-=======
         statistics_(new CatalogRelationStatistics()) {
->>>>>>> 629f70cc
   }
 
   /**
@@ -194,22 +190,6 @@
     placement_scheme_.reset(placement_scheme);
   }
 #endif  // QUICKSTEP_HAVE_LIBNUMA
-
-  /**
-   * @brief Get the number of tuples in the catalog relation.
-   *
-   * @return The number of tuples in the catalog relation
-   **/
-  const std::size_t getNumTuples() const {
-    return num_tuples_;
-  }
-
-  /**
-   * @brief Set the number of tuples for catalog relation.
-   *
-   * @param num_tuples The number of tuples in the catalog relation.
-   **/
-  void setNumTuples(std::size_t num_tuples);
 
   /**
    * @brief Check if an index scheme is available for the relation.
@@ -437,11 +417,7 @@
   // Mutex for locking the index scheme.
   alignas(kCacheLineBytes) mutable SpinSharedMutex<false> index_scheme_mutex_;
 
-<<<<<<< HEAD
-  std::size_t num_tuples_;
-=======
   std::unique_ptr<CatalogRelationStatistics> statistics_;
->>>>>>> 629f70cc
 
 #ifdef QUICKSTEP_HAVE_LIBNUMA
   // NUMA placement scheme object which has the mapping between the partitions
