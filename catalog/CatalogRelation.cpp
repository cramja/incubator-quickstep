/**
 *   Copyright 2011-2015 Quickstep Technologies LLC.
 *   Copyright 2015-2016 Pivotal Software, Inc.
 *   Copyright 2016, Quickstep Research Group, Computer Sciences Department,
 *     University of Wisconsin—Madison.
 *
 *   Licensed under the Apache License, Version 2.0 (the "License");
 *   you may not use this file except in compliance with the License.
 *   You may obtain a copy of the License at
 *
 *       http://www.apache.org/licenses/LICENSE-2.0
 *
 *   Unless required by applicable law or agreed to in writing, software
 *   distributed under the License is distributed on an "AS IS" BASIS,
 *   WITHOUT WARRANTIES OR CONDITIONS OF ANY KIND, either express or implied.
 *   See the License for the specific language governing permissions and
 *   limitations under the License.
 **/

#include "catalog/CatalogRelation.hpp"

#include <memory>
#include <string>
#include <vector>

#include "catalog/Catalog.pb.h"
#include "catalog/CatalogAttribute.hpp"
#include "catalog/CatalogConfig.h"
#include "catalog/CatalogRelationSchema.hpp"

#ifdef QUICKSTEP_HAVE_LIBNUMA
#include "catalog/NUMAPlacementScheme.hpp"
#endif

#include "catalog/PartitionScheme.hpp"
#include "storage/StorageBlockInfo.hpp"
#include "storage/StorageBlockLayout.hpp"
#include "storage/StorageBlockLayout.pb.h"
#include "threading/SpinSharedMutex.hpp"
#include "utility/PtrVector.hpp"

#include "glog/logging.h"

namespace quickstep {

class Type;

bool CatalogRelation::ProtoIsValid(const serialization::CatalogRelationSchema &proto) {
  // Check that proto is fully initialized.
  if (!CatalogRelationSchema::ProtoIsValid(proto) ||
      !proto.HasExtension(serialization::CatalogRelation::default_layout)) {
    return false;
  }

  // Check if the proto of the relation has a partition scheme.
  if (proto.HasExtension(serialization::CatalogRelation::partition_scheme)) {
    // Check if the partition scheme protobuf is valid.
    if (!PartitionScheme::ProtoIsValid(
            proto.GetExtension(serialization::CatalogRelation::partition_scheme))) {
      return false;
    }

#ifdef QUICKSTEP_HAVE_LIBNUMA
    // Check if the proto of the relation has a NUMA placement scheme.
    if (proto.HasExtension(serialization::CatalogRelation::placement_scheme)) {
      // Check if the NUMA placement scheme protobuf is valid.
      if (!NUMAPlacementScheme::ProtoIsValid(
              proto.GetExtension(serialization::CatalogRelation::placement_scheme))) {
        return false;
      }
    }
#endif
  }

  // Catalog Relation's proto is valid.
  return true;
}

CatalogRelation::CatalogRelation(const serialization::CatalogRelationSchema &proto)
    : CatalogRelationSchema(proto),
      default_layout_(nullptr) {
  DCHECK(ProtoIsValid(proto))
      << "Attempted to create CatalogRelation from an invalid proto description:\n"
      << proto.DebugString();

  // Deserializing the partition scheme for the relation.
  // This should be done after the attributes are added and before the
  // blocks of the relation are added.
  if (proto.HasExtension(serialization::CatalogRelation::partition_scheme)) {
    const serialization::PartitionScheme &proto_partition_scheme =
        proto.GetExtension(serialization::CatalogRelation::partition_scheme);

    const attribute_id partition_attribute_id = proto_partition_scheme.header().partition_attribute_id();
    DCHECK(hasAttributeWithId(partition_attribute_id));
    const Type &attr_type = attr_vec_[partition_attribute_id].getType();

    setPartitionScheme(PartitionScheme::ReconstructFromProto(proto_partition_scheme, attr_type));

    // Deserializing the NUMA placement scheme for the relation.
#ifdef QUICKSTEP_HAVE_LIBNUMA
    if (proto.HasExtension(serialization::CatalogRelation::placement_scheme)) {
      setNUMAPlacementScheme(
          NUMAPlacementScheme::ReconstructFromProto(
              proto.GetExtension(serialization::CatalogRelation::placement_scheme),
              proto_partition_scheme.header().num_partitions()));
    }
#endif
  }

  const StorageBlockLayoutDescription &proto_default_layout =
      proto.GetExtension(serialization::CatalogRelation::default_layout);
  DCHECK(StorageBlockLayout::DescriptionIsValid(*this, proto_default_layout));

  // Deserializing the index scheme defined for the relation, if any.
  if (proto.HasExtension(serialization::CatalogRelation::index_scheme)) {
    index_scheme_.reset(
        IndexScheme::ReconstructFromProto(proto.GetExtension(serialization::CatalogRelation::index_scheme)));
    // Ensure that indices present in the block layout are the same as in the index scheme.
    const std::size_t num_indices_expected = index_scheme_->getNumIndices();
    const std::size_t num_indices_checked = proto_default_layout.index_description_size();
    DCHECK_EQ(num_indices_expected, num_indices_checked);
    for (std::size_t i = 0; i < num_indices_checked; ++i) {
      const IndexSubBlockDescription &description_checked = proto_default_layout.index_description(i);
      DCHECK(index_scheme_->hasIndexWithDescription(description_checked))
          << "Block layout defines some indices not present in the catalog";
    }
  }

  // Deserializing the blocks of the relation.
  for (int i = 0; i < proto.ExtensionSize(serialization::CatalogRelation::blocks); ++i) {
    blocks_.emplace_back(static_cast<block_id>(proto.GetExtension(serialization::CatalogRelation::blocks, i)));
  }

  default_layout_.reset(new StorageBlockLayout(*this, proto_default_layout));
<<<<<<< HEAD
  num_tuples_ = proto.GetExtension(serialization::CatalogRelation::num_tuples);
=======

  if (proto.HasExtension(serialization::CatalogRelation::statistics)) {
    statistics_.reset(
        new CatalogRelationStatistics(
            proto.GetExtension(serialization::CatalogRelation::statistics)));
  } else {
    statistics_.reset(new CatalogRelationStatistics());
  }
>>>>>>> 629f70cc
}

serialization::CatalogRelationSchema CatalogRelation::getProto() const {
  serialization::CatalogRelationSchema proto;

  proto.set_relation_id(id_);
  proto.set_name(name_);
  proto.set_temporary(temporary_);
  proto.SetExtension(serialization::CatalogRelation::num_tuples, num_tuples_);

  for (PtrVector<CatalogAttribute, true>::const_iterator it = attr_vec_.begin();
       it != attr_vec_.end();
       ++it) {
    if (it.isNull()) {
      proto.add_attributes();
    } else {
      proto.add_attributes()->MergeFrom(it->getProto());
    }
  }

  proto.MutableExtension(serialization::CatalogRelation::default_layout)
      ->MergeFrom(getDefaultStorageBlockLayout().getDescription());

  {
    SpinSharedMutexSharedLock<false> lock(blocks_mutex_);
    for (const block_id block : blocks_) {
      proto.AddExtension(serialization::CatalogRelation::blocks, block);
    }
  }

  if (hasIndexScheme()) {
    proto.MutableExtension(serialization::CatalogRelation::index_scheme)->MergeFrom(index_scheme_->getProto());
  }

  // The partition scheme of the relation is stored in the protocol buffer format.
  if (hasPartitionScheme()) {
    proto.MutableExtension(serialization::CatalogRelation::partition_scheme)
        ->MergeFrom(partition_scheme_->getProto());
#ifdef QUICKSTEP_HAVE_LIBNUMA
    if (hasNUMAPlacementScheme()) {
      proto.MutableExtension(serialization::CatalogRelation::placement_scheme)
          ->MergeFrom(placement_scheme_->getProto());
    }
#endif
  }

  proto.MutableExtension(serialization::CatalogRelation::statistics)
      ->MergeFrom(statistics_->getProto());

  return proto;
}

void CatalogRelation::setNumTuples(std::size_t num_tuples) {
  num_tuples_ = num_tuples;
}

void CatalogRelation::setPartitionScheme(PartitionScheme* partition_scheme) {
  DCHECK_EQ(0u, size_blocks());
  partition_scheme_.reset(partition_scheme);
}

void CatalogRelation::setDefaultStorageBlockLayout(StorageBlockLayout *default_layout) {
  DCHECK(&(default_layout->getRelation()) == this);
  default_layout_.reset(default_layout);
}

const StorageBlockLayout& CatalogRelation::getDefaultStorageBlockLayout() const {
  if (default_layout_ == nullptr) {
    default_layout_.reset(StorageBlockLayout::GenerateDefaultLayout(*this, isVariableLength()));
  }

  return *default_layout_;
}

}  // namespace quickstep<|MERGE_RESOLUTION|>--- conflicted
+++ resolved
@@ -132,9 +132,6 @@
   }
 
   default_layout_.reset(new StorageBlockLayout(*this, proto_default_layout));
-<<<<<<< HEAD
-  num_tuples_ = proto.GetExtension(serialization::CatalogRelation::num_tuples);
-=======
 
   if (proto.HasExtension(serialization::CatalogRelation::statistics)) {
     statistics_.reset(
@@ -143,7 +140,6 @@
   } else {
     statistics_.reset(new CatalogRelationStatistics());
   }
->>>>>>> 629f70cc
 }
 
 serialization::CatalogRelationSchema CatalogRelation::getProto() const {
@@ -152,7 +148,6 @@
   proto.set_relation_id(id_);
   proto.set_name(name_);
   proto.set_temporary(temporary_);
-  proto.SetExtension(serialization::CatalogRelation::num_tuples, num_tuples_);
 
   for (PtrVector<CatalogAttribute, true>::const_iterator it = attr_vec_.begin();
        it != attr_vec_.end();
@@ -196,10 +191,6 @@
   return proto;
 }
 
-void CatalogRelation::setNumTuples(std::size_t num_tuples) {
-  num_tuples_ = num_tuples;
-}
-
 void CatalogRelation::setPartitionScheme(PartitionScheme* partition_scheme) {
   DCHECK_EQ(0u, size_blocks());
   partition_scheme_.reset(partition_scheme);
